--- conflicted
+++ resolved
@@ -6,20 +6,11 @@
 
 """
 
-import os
-import time
-import typing
-
 import numpy as np
 import tensorflow as tf
 
-<<<<<<< HEAD
-=======
-from libs.helpers import get_online_data_loader
-from libs.helpers import loss_function_for_transformer as loss_function
-from libs.models.helpers import load_pretrained_layers
-
->>>>>>> def88822
+from libs import losses
+
 
 def scaled_dot_product_attention(q, k, v, mask):
     """Calculate the attention weights.
@@ -361,157 +352,17 @@
         return x, attention_weights
 
 
-<<<<<<< HEAD
 def create_padding_mask(seq):
     seq = tf.cast(tf.math.equal(seq, 0), tf.float32)
-=======
-class Transformer(tf.keras.Model):
-    def __init__(self, num_layers, d_model, num_heads, dff, vocab_size_source,
-                 vocab_size_target, pe_input, pe_target, rate=0.1,
-                 model_name='Transformer'):
-        super(Transformer, self).__init__()
-
-        self.encoder = Encoder(num_layers, d_model, num_heads, dff,
-                               vocab_size_source, pe_input, rate)
-
-        self.decoder = Decoder(num_layers, d_model, num_heads, dff,
-                               vocab_size_target, pe_target, rate)
-
-        self.final_layer = tf.keras.layers.Dense(vocab_size_target)
-
-        # TODO this must be out of the model logic
-        self.lr = CustomSchedule(d_model)
-        self.optimizer = tf.keras.optimizers.Adam(
-            self.lr, beta_1=0.9, beta_2=0.98, epsilon=1e-9)
-        self.train_loss = tf.keras.metrics.Mean(name='train_loss')
-        self.train_accuracy = tf.keras.metrics.SparseCategoricalAccuracy(
-            name='train_accuracy')
-        self.validation_loss = tf.keras.metrics.Mean(name='validation_loss')
-        self.validation_accuracy = tf.keras.metrics.SparseCategoricalAccuracy(
-            name='validation_accuracy')
-        self.model_name = model_name
-
-    def call(self, enc_inp, dec_inp, training, enc_padding_mask, look_ahead_mask,
-             dec_padding_mask):
-        enc_output = self.encoder(enc_inp, training, enc_padding_mask)
-        # (batch_size, inp_seq_len, d_model)
-
-        # dec_output.shape == (batch_size, tar_seq_len, d_model)
-        dec_output, attention_weights = self.decoder(
-            dec_inp, enc_output, training, look_ahead_mask, dec_padding_mask)
-
-        final_output = self.final_layer(
-            dec_output)  # (batch_size, tar_seq_len, vocab_size_target)
-
-        return final_output, attention_weights
-
-    # TODO why using checkpoint
-    def load_checkpoint(self):
-        # ToDo customize checkpoint save directory
-        checkpoint_path = os.path.join(
-            os.environ['HOME'], f"ift6759_p2_checkpoints/{self.model_name}")
-        ckpt = tf.train.Checkpoint(transformer=self,
-                                   optimizer=self.optimizer)
-        ckpt_manager = tf.train.CheckpointManager(ckpt, checkpoint_path,
-                                                  max_to_keep=3)
-        # if a checkpoint exists, restore the latest checkpoint.
-        if ckpt_manager.latest_checkpoint:
-            ckpt.restore(ckpt_manager.latest_checkpoint)
-            print('Latest checkpoint restored!!')
-
-        return ckpt_manager
-
-    # TODO why custom fit ?
-    def fit(self, x=None, epochs=1, callbacks=None,
-            validation_data=None, validation_steps=None, **kwargs):
-        ckpt_manager = kwargs['ckpt_manager']
-
-        @tf.function(experimental_relax_shapes=True)
-        def train_step(inp, tar):
-            tar_inp = tar[:, :-1]
-            tar_real = tar[:, 1:]
-
-            enc_padding_mask, combined_mask, dec_padding_mask = create_masks(inp, tar_inp)
-
-            with tf.GradientTape() as tape:
-                predictions, _ = self(inp, tar_inp, True, enc_padding_mask,
-                                      combined_mask, dec_padding_mask)
-                loss = loss_function(tar_real, predictions)
-
-            gradients = tape.gradient(loss, self.trainable_variables)
-            self.optimizer.apply_gradients(
-                zip(gradients, self.trainable_variables))
-
-            self.train_loss(loss)
-            self.train_accuracy(tar_real, predictions)
-
-        @tf.function(experimental_relax_shapes=True)
-        def validation_step(inp, tar):
-            tar_inp = tar[:, :-1]
-            tar_real = tar[:, 1:]
-
-            enc_padding_mask, combined_mask, dec_padding_mask = create_masks(
-                inp, tar_inp)
-
-            predictions, _ = self.call(inp, tar_inp, True, enc_padding_mask,
-                                       combined_mask, dec_padding_mask)
-            loss = loss_function(tar_real, predictions)
-
-            self.validation_loss(loss)
-            self.validation_accuracy(tar_real, predictions)
-
-        for epoch in range(epochs):
-            start = time.time()
-
-            self.train_loss.reset_states()
-            self.train_accuracy.reset_states()
-
-            for (batch, (inp0, tar0)) in enumerate(x):
-                train_step(inp0, tar0)
-
-                if batch % 50 == 0:
-                    print(
-                        'Epoch {} Batch {} Loss {:.4f} Accuracy {:.4f}'.format(
-                            epoch + 1, batch, self.train_loss.result(),
-                            self.train_accuracy.result()))
-
-            if (epoch + 1) % 5 == 0:
-                ckpt_save_path = ckpt_manager.save()
-                print(
-                    'Saving checkpoint for epoch {} at {}'.format(
-                        epoch + 1, ckpt_save_path))
-
-            print(
-                'Epoch {} Loss {:.4f} Accuracy {:.4f}'.format(
-                    epoch + 1, self.train_loss.result(),
-                    self.train_accuracy.result()))
-
-            if (epoch + 1) % validation_steps == 0:
-                self.validation_loss.reset_states()
-                self.validation_accuracy.reset_states()
-
-                for (batch, (inp0, tar0)) in enumerate(validation_data):
-                    validation_step(inp0, tar0)
->>>>>>> def88822
 
     # add extra dimensions to add the padding
     # to the attention logits.
     return seq[:, tf.newaxis, tf.newaxis, :]  # (batch_size, 1, 1, seq_len)
 
 
-<<<<<<< HEAD
 def create_look_ahead_mask(size):
     mask = 1 - tf.linalg.band_part(tf.ones((size, size)), -1, 0)
     return mask  # (seq_len, seq_len)
-=======
-    # TODO why evaluate
-    def evaluate(self, encoder_input, transformer_output, end_token):
-        # TODO see below
-        # This limit in i should be MAX_LENGTH, but no longer using it so...
-        for slen in range(100):
-            enc_padding_mask, combined_mask, dec_padding_mask = \
-                create_masks(encoder_input, transformer_output)
->>>>>>> def88822
 
 
 def create_masks(inp, tar):
@@ -532,22 +383,6 @@
     return enc_padding_mask, combined_mask, dec_padding_mask
 
 
-def loss_function_for_transformer(y_true, y_pred):
-    mask = tf.math.logical_not(tf.math.equal(y_true, 0))  # Batch size * Seq Length
-    loss_ = tf.keras.losses.SparseCategoricalCrossentropy(from_logits=True, reduction='none')(y_true, y_pred)
-
-    mask = tf.cast(mask, dtype=loss_.dtype)
-    loss_ *= mask
-
-    # Prevent averaging over non masked tokens
-    numerator = tf.reduce_sum(loss_, axis=1)
-    denominator = tf.reduce_sum(mask, axis=1)
-
-    loss = numerator / denominator
-
-    return tf.reduce_mean(loss)  # Average over samples
-
-
 class CustomSchedule(tf.keras.optimizers.schedules.LearningRateSchedule):
     """Custom learning rate schedule for transformer."""
 
@@ -587,7 +422,7 @@
         custom_objects={'Encoder': Encoder,
                         'Decoder': Decoder,
                         'CustomSchedule': CustomSchedule,
-                        'loss_function_for_transformer': loss_function_for_transformer})
+                        'mlm_loss': losses.mlm_loss})
 
 
 def inference(tokenizer, model, test_dataset):
@@ -637,7 +472,6 @@
             #     return tf.squeeze(transformer_output,
             #                       axis=0), attention_weights
 
-<<<<<<< HEAD
             # concatentate the predicted_id to the output which is given to the
             # decoder as its input.
             dec_inp = tf.concat([dec_inp, predicted_id], axis=-1)
@@ -653,42 +487,4 @@
             predicted_sentence = tokenizer.decode(sent_ids)
             all_predictions.append(predicted_sentence)
 
-    return all_predictions
-=======
-def builder(config: typing.Dict[typing.AnyStr, typing.Any]):
-    # noinspection PyShadowingNames,DuplicatedCode
-    model_hparams = config["model"]["hyper_params"]
-    dl_hparams = config["data_loader"]["hyper_params"]
-
-    num_layers = model_hparams["num_layers"]
-    d_model = model_hparams["d_model"]
-    num_heads = model_hparams["num_heads"]
-    dff = model_hparams["dff"]
-    dropout_rate = model_hparams["dropout_rate"]
-    vocab_size_source = dl_hparams["vocab_size_source"]
-    vocab_size_target = dl_hparams["vocab_size_target"]
-
-    transformer_tl = Transformer(
-        num_layers, d_model, num_heads, dff, vocab_size_source,
-        vocab_size_target, pe_input=vocab_size_source,
-        pe_target=vocab_size_target, rate=dropout_rate,
-        model_name=model_hparams["name"])
-
-    # TODO this doesn't make sense to have the model calling the dataloader
-    if "pretrained_layers" in config["model"]["hyper_params"]:
-        print("Entering pretraining procedure")
-        print("Retrieving data loader")
-        task_data_loader = get_online_data_loader(config)
-        task_data_loader.build(
-            batch_size=64, mode=config['data_loader']['hyper_params']['mode'])
-        training_dataset, _ = \
-            task_data_loader.training_dataset, task_data_loader.valid_dataset
-        print("Initial fit on 1 batch to build main task model")
-        transformer_tl.fit(
-            training_dataset.take(1), validation_steps=2, ckpt_manager=None)
-        print("Loading pretrained layers")
-        load_pretrained_layers(config, transformer_tl)
-        print("Completed loading weights from pretrained model")
-
-    return transformer_tl
->>>>>>> def88822
+    return all_predictions