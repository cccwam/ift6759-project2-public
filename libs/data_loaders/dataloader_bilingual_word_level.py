--- conflicted
+++ resolved
@@ -28,16 +28,12 @@
     """
 
     def __init__(self, config: dict):
-<<<<<<< HEAD
-        super(AbstractBilingualDataloaderWord, self).__init__(config=config)
-=======
         """
         BilingualDataloaderWord
 
         :param config: The configuration dictionary. It must follow configs/user/schema.json
         """
-        super(BilingualDataloaderWord, self).__init__(config=config)
->>>>>>> f6994684
+        super(AbstractBilingualDataloaderWord, self).__init__(config=config)
 
         with open(self._preprocessed_data_path / "train_lang1_en_numericalized.pickle", 'rb') as handle:
             self._en_numericalized = pickle.load(handle)
