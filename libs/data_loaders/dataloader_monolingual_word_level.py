--- conflicted
+++ resolved
@@ -1,10 +1,7 @@
 import logging
 import pickle
-<<<<<<< HEAD
 from abc import ABC
-=======
 from pathlib import Path
->>>>>>> 6f8caa99
 from typing import List
 
 import numpy as np
@@ -31,14 +28,9 @@
         - 3 for UNKNOWN
     """
 
-<<<<<<< HEAD
-
-    def __init__(self, config: dict):
-=======
     def __init__(self, config: dict, raw_english_test_set_file_path: str):
         """
         MonolingualDataloaderWord
->>>>>>> 6f8caa99
 
         :param config: The configuration dictionary. It must follow configs/user/schema.json
         """
