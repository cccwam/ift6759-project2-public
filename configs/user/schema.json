{
  "$schema": "http://json-schema.org/draft-04/schema#",
  "type": "object",
  "definitions": {
    "python-definition": {
      "type": "object",
      "properties": {
        "module": {
          "description": "The python module to load",
          "type": "string"
        },
        "name": {
          "description": "The python name to load",
          "type": "string"
        }
      },
      "required": [
        "module",
        "name"
      ],
      "additionalProperties": false
    }
  },
  "properties": {
    "model": {
      "type": "object",
      "properties": {
        "definition": {
          "$ref": "#/definitions/python-definition"
        },
        "hyper_params": {
          "type": "object",
          "description": "The hyper-parameters to use for this model during training",
          "dropout": {
            "type": "array"
          }
        },
        "source": {
          "oneOf": [
            {
              "enum": [
                "online",
                ""
              ]
            },
            {
              "pattern": "^.*\\.hdf5$"
            }
          ],
          "description": "Online evaluation, pre-saved .hdf5 file for evaluation or undefined method of evaluation"
        }
      },
      "required": [
        "definition",
        "hyper_params",
        "source"
      ],
      "additionalProperties": false
    },
    "data_loader": {
      "type": "object",
      "properties": {
        "definition": {
          "$ref": "#/definitions/python-definition"
        },
        "hyper_params": {
          "type": "object",
<<<<<<< HEAD
          "description": "The hyper-parameters to use for this data loader"
        },
        "pretrained_layers": {
          "type": "array",
          "items": {
            "type": "object",
            "properties": {
              "model_path": {
                "type": "string"
              },
              "layer_name": {
                "type": "string"
              },
              "target_layer_name": {
                "type": "string"
              }
            }
          }
=======
          "description": "The hyper-parameters to use for this data loader",
          "properties": {
            "preprocessed_data_path": {
              "type": "object"
            },
            "samples_for_test": {
              "type": "integer"
            },
            "samples_for_valid": {
              "type": "integer"
            },
            "samples_for_train": {
              "type": "integer"
            }
          },
          "required": [
            "preprocessed_data_path",
            "samples_for_test",
            "samples_for_valid",
            "samples_for_train"
          ]
>>>>>>> 0366bb93
        }
      },
      "required": [
        "definition",
        "hyper_params"
      ],
      "additionalProperties": false
    },
    "trainer": {
      "type": "object",
      "description": "The hyper-parameters to use for the trainer",
      "properties": {
        "hyper_params": {
          "type": "object",
          "properties": {
            "lr_rate": {
              "type": "array"
            },
            "batch_size": {
              "type": "array"
            },
            "epochs": {
              "type": "array"
            },
            "patience": {
              "type": "array"
            }
          },
          "required": [
            "lr_rate",
            "epochs",
            "batch_size",
            "patience"
          ],
          "additionalProperties": false
        }
      },
      "required": [
        "hyper_params"
      ],
      "additionalProperties": false
    }
  },
  "required": [
    "model",
    "data_loader"
  ],
  "additionalProperties": false
}<|MERGE_RESOLUTION|>--- conflicted
+++ resolved
@@ -65,26 +65,6 @@
         },
         "hyper_params": {
           "type": "object",
-<<<<<<< HEAD
-          "description": "The hyper-parameters to use for this data loader"
-        },
-        "pretrained_layers": {
-          "type": "array",
-          "items": {
-            "type": "object",
-            "properties": {
-              "model_path": {
-                "type": "string"
-              },
-              "layer_name": {
-                "type": "string"
-              },
-              "target_layer_name": {
-                "type": "string"
-              }
-            }
-          }
-=======
           "description": "The hyper-parameters to use for this data loader",
           "properties": {
             "preprocessed_data_path": {
@@ -106,7 +86,6 @@
             "samples_for_valid",
             "samples_for_train"
           ]
->>>>>>> 0366bb93
         }
       },
       "required": [
