--- conflicted
+++ resolved
@@ -94,10 +94,6 @@
     hp_patience = hp.HParam('patience', hp.Discrete(trainer_hyper_params["patience"]))
 
     data_loader.build(batch_size=hp_batch_size.domain.values[0])
-<<<<<<< HEAD
-    training_dataset, valid_dataset = data_loader.training_dataset, data_loader.valid_dataset
-=======
->>>>>>> def88822
 
     # Main loop to iterate over all possible hyper parameters
     variation_num = 0
@@ -202,19 +198,6 @@
     :param metrics: list of metrics
     """
 
-<<<<<<< HEAD
-    # Multi GPU setup
-    # Since the transformer uses a custom learning rate scheduler, the
-    # logic in compile_model does not apply here.
-    fit_kwargs = {}
-    if mirrored_strategy is not None and mirrored_strategy.num_replicas_in_sync > 1:
-        with mirrored_strategy.scope():
-            compiled_model = helpers.compile_model(model, learning_rate=learning_rate, config=config)
-    else:
-        compiled_model = helpers.compile_model(model, learning_rate=learning_rate, config=config)
-
-=======
->>>>>>> def88822
     if tensorboard_log_dir is not None:
 
         # For the BLEU score which is computed in a callback on epoch end
@@ -237,14 +220,16 @@
                                                                          loss=loss,
                                                                          optimizer=optimizer,
                                                                          metrics=metrics,
-                                                                         learning_rate=learning_rate)
+                                                                         learning_rate=learning_rate,
+                                                                         config=config)
     else:
         compiled_model, additional_callbacks = helpers.compile_model(model=model,
                                                                      dataloader=dataloader,
                                                                      loss=loss,
                                                                      optimizer=optimizer,
                                                                      metrics=metrics,
-                                                                     learning_rate=learning_rate)
+                                                                     learning_rate=learning_rate,
+                                                                     config=config)
 
     callbacks += [tf.keras.callbacks.EarlyStopping(patience=patience)] + additional_callbacks
 
