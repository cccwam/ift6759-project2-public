--- conflicted
+++ resolved
@@ -24,16 +24,11 @@
     from libs.models import transformer
 
     # best_config = 'configs/user/lm_lstm_fr_v1.json'
-<<<<<<< HEAD
     best_config_file = 'configs/user/transformer_mass_v1_translation_with_pretraining_for_eval.local.json'
     print(f"Using best config file: {best_config_file}")
     best_config = helpers.load_dict(best_config_file)
-=======
-    best_config = helpers.load_dict(
-        'configs/user/transformer_subword_tutorial_v2_translation_with_eng_pretraining.local.json')
-    # ToDo make sure others don't use this
-    del best_config["model"]["hyper_params"]["pretrained_layers"]
->>>>>>> def88822
+    # ToDo make sure others don't use this, obsolete?
+    # del best_config["model"]["hyper_params"]["pretrained_layers"]
     helpers.validate_user_config(best_config)
 
     # TODO: Edit our AbstractDataloader to support a raw_english_test_set_file_path. Currently it only supports
