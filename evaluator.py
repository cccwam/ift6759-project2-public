import argparse
import subprocess
import tempfile


def generate_predictions(input_file_path: str, pred_file_path: str):
    """Generates predictions for the machine translation task (EN->FR).
    You are allowed to modify this function as needed, but one again, you cannot
    modify any other part of this file. We will be importing only this function
    in our final evaluation script. Since you will most definitely need to import
    modules for your code, you must import these inside the function itself.
    Args:
        input_file_path: the file path that contains the input data.
        pred_file_path: the file path where to store the predictions.
    Returns: None
    """

    ##### MODIFY BELOW #####
    import tensorflow as tf

    from libs import helpers
    from libs.data_loaders.abstract_dataloader import AbstractDataloader
    from libs.models import transformer

<<<<<<< HEAD
    import tqdm

    import logging
    from libs.data_loaders.abstract_dataloader import create_masks_fm
    from libs.data_loaders.dataloader_bilingual_huggingface import BilingualTranslationHFSubword
    from libs.data_loaders.dataloader_bilingual_tensorflow import BilingualTranslationTFSubword
    from libs.data_loaders.mass_subword import MassSubwordDataLoader
    from libs.models.transformer import Encoder, Decoder

    logger = tf.get_logger()
    logger.setLevel(logging.DEBUG)

=======
    import numpy as np
    import random
    from libs.seeds import TENSOR_FLOW_SEED, NUMPY_SEED, RANDOM_SEED

    tf.random.set_seed(TENSOR_FLOW_SEED)
    np.random.seed(NUMPY_SEED)
    random.seed(RANDOM_SEED)

    # best_config = 'configs/user/lm_lstm_fr_v1.json'
>>>>>>> d33b80dd
    best_config_file = '/project/cq-training-1/project2/teams/team03/models/transformer_mass_v1_translation_with_pretraining_resume.json'
    # best_config_file = 'configs/user/transformers-fm/TFM_TINY_BBPE_eval.json'
    logger.info(f"Using best config file: {best_config_file}")
    best_config = helpers.load_dict(best_config_file)
    helpers.validate_user_config(best_config)

    # TODO: Edit our AbstractDataloader to support a raw_english_test_set_file_path. Currently it only supports
    #   preprocessed data defined directly in best_config.
    data_loader: AbstractDataloader = helpers.get_online_data_loader(config=best_config,
                                                                     raw_english_test_set_file_path=input_file_path)

    if best_config["model"]["definition"]["module"] == 'libs.models.transformerv2':
        model = transformer.load_transformer(best_config)
    else:
        mirrored_strategy = helpers.get_mirrored_strategy()
        if mirrored_strategy is not None and mirrored_strategy.num_replicas_in_sync > 1:
            with mirrored_strategy.scope():
                model: tf.keras.Model = helpers.prepare_model(config=best_config)
        else:
            model: tf.keras.Model = helpers.prepare_model(config=best_config)

    #    batch_size = 32  # 32 is max for 6GB GPU memory
    batch_size = 128
    data_loader.build(batch_size=batch_size)
    test_dataset = data_loader.test_dataset

    all_predictions = []
    if isinstance(data_loader, MassSubwordDataLoader):
        all_predictions = transformer.inference(
            data_loader.tokenizer, model, test_dataset)
    else:
        if isinstance(data_loader, BilingualTranslationTFSubword) or \
                isinstance(data_loader, BilingualTranslationHFSubword):
            sample_to_display = 10

            encoder: Encoder = model.get_layer("encoder")
            decoder: Decoder = model.get_layer("decoder")
            final_layer: tf.keras.layers.Dense = model.layers[-1]

            for inputs, mask in tqdm.tqdm(test_dataset, total=data_loader.test_steps):

                mini_batch_size = inputs.shape[0]
                dec_inp = tf.Variable(tf.zeros((mini_batch_size, data_loader.get_seq_length() + 1), dtype=tf.int32))

                bos_tensor = tf.convert_to_tensor(data_loader.bos)
                bos_tensor = tf.reshape(bos_tensor, [1, 1])
                bos_tensor = tf.tile(bos_tensor, multiples=[mini_batch_size, 1])

                dec_inp[:, 0].assign(bos_tensor[:, 0])  # BOS token

                # WARNING: IF THE MODEL USED WAS FROM A TF FILE, A LOT OF WARNINGS WILL APPEAR
                #  Workaround: Use the hdf5 format to load the final model
                # https://github.com/tensorflow/tensorflow/issues/35146
                def get_preds(encoder, decoder, final_layer, dec_inp, inputs, mask, max_seq):
                    enc_output: tf.Tensor = encoder.__call__(inputs=inputs, mask=mask, training=False)

                    for timestep in range(max_seq):
                        _, combined_mask, dec_padding_mask = create_masks_fm(inp=inputs, tar=dec_inp[:, :-1])

                        dec_output, attention_weights = decoder(
                            inputs=dec_inp[:, :-1], enc_output=enc_output, look_ahead_mask=combined_mask,
                            padding_mask=dec_padding_mask)

                        outputs = final_layer(inputs=dec_output)  # (batch_size, seq_length, vocab_size)
                        pred = tf.argmax(outputs[:, timestep, :], axis=-1)
                        pred = tf.cast(pred, dtype=tf.int32)
                        dec_inp[:, timestep + 1].assign(pred)
                    return dec_inp

                predictions = get_preds(
                    encoder=encoder,
                    decoder=decoder,
                    final_layer=final_layer,
                    dec_inp=dec_inp,
                    inputs=inputs,
                    mask=mask,
                    # TODO Decision to be made, 100 seq length doesn't seem to hurt perfs
                    max_seq=100)  # data_loader.get_seq_length())
                for prediction in predictions.numpy():
                    if sample_to_display > 0:
                        logger.info(f"Example of generated translation: {data_loader.decode(prediction)}")
                        sample_to_display -= 1
                    all_predictions += [data_loader.decode(prediction)]

        else:
            raise NotImplementedError(f"No method to generate for class {data_loader.__class__.__name__}")

    with open(pred_file_path, 'w+') as file_handler:
        for prediction in all_predictions:
            file_handler.write(f'{prediction}\n')

    ##### MODIFY ABOVE #####


def compute_bleu(pred_file_path: str, target_file_path: str, print_all_scores: bool):
    """
    Args:
        pred_file_path: the file path that contains the predictions.
        target_file_path: the file path that contains the targets (also called references).
        print_all_scores: if True, will print one score per example.
    Returns: None
    """
    out = subprocess.run(["sacrebleu", "--input", pred_file_path, target_file_path, '--tokenize',
                          'none', '--sentence-level', '--score-only'],
                         stdout=subprocess.PIPE, stderr=subprocess.STDOUT, text=True)
    lines = out.stdout.split('\n')
    if print_all_scores:
        print('\n'.join(lines[:-1]))
    else:
        scores = [float(x) for x in lines[:-1]]
        print('final avg bleu score: {:.2f}'.format(sum(scores) / len(scores)))


def main():
    parser = argparse.ArgumentParser('script for evaluating a model.')
    parser.add_argument('--target-file-path', help='path to target (reference) file', required=True)
    parser.add_argument('--input-file-path', help='path to input file', required=True)
    parser.add_argument('--print-all-scores', help='will print one score per sentence',
                        action='store_true')
    parser.add_argument('--do-not-run-model',
                        help='will use --input-file-path as predictions, instead of running the '
                             'model on it',
                        action='store_true')

    args = parser.parse_args()

    if args.do_not_run_model:
        compute_bleu(args.input_file_path, args.target_file_path, args.print_all_scores)
    else:
        _, pred_file_path = tempfile.mkstemp()
        generate_predictions(args.input_file_path, pred_file_path)
        compute_bleu(pred_file_path, args.target_file_path, args.print_all_scores)


if __name__ == '__main__':
    main()<|MERGE_RESOLUTION|>--- conflicted
+++ resolved
@@ -22,7 +22,6 @@
     from libs.data_loaders.abstract_dataloader import AbstractDataloader
     from libs.models import transformer
 
-<<<<<<< HEAD
     import tqdm
 
     import logging
@@ -35,7 +34,6 @@
     logger = tf.get_logger()
     logger.setLevel(logging.DEBUG)
 
-=======
     import numpy as np
     import random
     from libs.seeds import TENSOR_FLOW_SEED, NUMPY_SEED, RANDOM_SEED
@@ -44,8 +42,6 @@
     np.random.seed(NUMPY_SEED)
     random.seed(RANDOM_SEED)
 
-    # best_config = 'configs/user/lm_lstm_fr_v1.json'
->>>>>>> d33b80dd
     best_config_file = '/project/cq-training-1/project2/teams/team03/models/transformer_mass_v1_translation_with_pretraining_resume.json'
     # best_config_file = 'configs/user/transformers-fm/TFM_TINY_BBPE_eval.json'
     logger.info(f"Using best config file: {best_config_file}")
